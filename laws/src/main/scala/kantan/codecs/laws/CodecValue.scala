--- conflicted
+++ resolved
@@ -17,7 +17,7 @@
 package kantan.codecs.laws
 
 // TODO: investigate what type variance annotations can be usefully applied to CodecValue.
-sealed abstract class CodecValue[E, D, T] {
+sealed abstract class CodecValue[E, D, T] extends Product with Serializable {
   def encoded: E
   def mapEncoded[EE](f: E ⇒ EE): CodecValue[EE, D, T]
   def mapDecoded[DD](f: D ⇒ DD): CodecValue[E, DD, T]
@@ -25,74 +25,15 @@
 }
 
 object CodecValue {
-  final class LegalValue[E, D, T](val encoded: E, val decoded: D) extends CodecValue[E, D, T] {
+  final case class LegalValue[E, D, T](val encoded: E, val decoded: D) extends CodecValue[E, D, T] {
     override def mapDecoded[DD](f: D => DD) = LegalValue(encoded, f(decoded))
     override def mapEncoded[EE](f: E ⇒ EE) = LegalValue(f(encoded), decoded)
     override def tag[TT] = this.asInstanceOf[LegalValue[E, D, TT]]
-
-    override def equals(obj: Any) = obj match {
-      case LegalValue(e, d) ⇒ e == encoded && d == decoded
-      case _                ⇒ false
-    }
-
-    override def toString: String = s"LegalValue($encoded,$decoded)"
   }
 
-<<<<<<< HEAD
-  object LegalValue {
-    def apply[E, D, T](e: E, d: D): LegalValue[E, D, T] = new LegalValue(e, d)
-    def unapply[E, D, T](v: LegalValue[E, D, T]): Option[(E, D)] = Some((v.encoded, v.decoded))
-  }
-
-  final class IllegalValue[E, D, T](val encoded: E) extends CodecValue[E, D, T] {
-=======
   final case class IllegalValue[E, D, T](encoded: E) extends CodecValue[E, D, T] {
->>>>>>> 0e2be56f
     override def mapDecoded[DD](f: D => DD) = IllegalValue(encoded)
     override def mapEncoded[EE](f: E => EE) = IllegalValue(f(encoded))
     override def tag[TT] = this.asInstanceOf[IllegalValue[E, D, TT]]
-
-    override def equals(obj: Any) = obj match {
-      case IllegalValue(e) ⇒ e == encoded
-      case _               ⇒ false
-    }
-
-    override def toString: String = s"IllegalValue($encoded)"
   }
-<<<<<<< HEAD
-
-  object IllegalValue {
-      def apply[E, D, T](e: E): IllegalValue[E, D, T] = new IllegalValue(e)
-      def unapply[E, D, T](v: IllegalValue[E, D, T]): Option[E] = Some(v.encoded)
-    }
-
-
-
-  // - Helpers / bug workarounds ---------------------------------------------------------------------------------------
-  // -------------------------------------------------------------------------------------------------------------------
-  implicit def arbValue[E, D, T](implicit arbL: Arbitrary[LegalValue[E, D, T]], arbI: Arbitrary[IllegalValue[E, D, T]])
-  : Arbitrary[CodecValue[E, D, T]] =
-  Arbitrary(Gen.oneOf(arbL.arbitrary, arbI.arbitrary))
-
-
-  // - Derived instances -----------------------------------------------------------------------------------------------
-  // -------------------------------------------------------------------------------------------------------------------
-  implicit def arbLegalValueFromEnc[E, A: Arbitrary, T](implicit ea: Encoder[E, A, T]): Arbitrary[LegalValue[E, A, T]] =
-    arbLegalValue(ea.encode)
-
-  implicit def arbIllegalValueFromDec[E: Arbitrary, A, F, T](implicit da: Decoder[E, A, F, T])
-  : Arbitrary[IllegalValue[E, A, T]] =
-    arbIllegalValue(e ⇒ da.decode(e).isFailure)
-
-
-  def arbLegalValue[E, A, T](encode: A ⇒ E)(implicit arbA: Arbitrary[A]): Arbitrary[LegalValue[E, A, T]] = Arbitrary {
-    arbA.arbitrary.map(a ⇒ LegalValue(encode(a), a))
-  }
-
-  def arbIllegalValue[E, A, T](illegal: E ⇒ Boolean)(implicit arbE: Arbitrary[E]): Arbitrary[IllegalValue[E, A, T]] =
-    Arbitrary {
-      arbE.arbitrary.suchThat(illegal).map(e ⇒ IllegalValue(e))
-    }
-=======
->>>>>>> 0e2be56f
 }